from marker.v2.schema import BlockTypes
from marker.v2.schema.blocks import Block


class Equation(Block):
<<<<<<< HEAD
    block_type: BlockTypes = BlockTypes.Equation
    latex: str | None = None
=======
    block_type: str = "Equation"
    latex: str | None = None

    def assemble_html(self, child_blocks, parent_structure=None):
        return f"<div class='math'>{self.latex}</div>"
>>>>>>> 7556d534
<|MERGE_RESOLUTION|>--- conflicted
+++ resolved
@@ -3,13 +3,8 @@
 
 
 class Equation(Block):
-<<<<<<< HEAD
     block_type: BlockTypes = BlockTypes.Equation
-    latex: str | None = None
-=======
-    block_type: str = "Equation"
     latex: str | None = None
 
     def assemble_html(self, child_blocks, parent_structure=None):
-        return f"<div class='math'>{self.latex}</div>"
->>>>>>> 7556d534
+        return f"<div class='math'>{self.latex}</div>"