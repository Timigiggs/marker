<<<<<<< HEAD
from typing import List

from tabled.formats import html_format
from tabled.schema import SpanTableCell

=======
from marker.v2.schema import BlockTypes
>>>>>>> e6629720
from marker.v2.schema.blocks import Block


class Form(Block):
<<<<<<< HEAD
    block_type: str = "Form"
    cells: List[SpanTableCell] | None = None

    def assemble_html(self, child_blocks, parent_structure=None):
        return html_format(self.cells)
=======
    block_type: BlockTypes = BlockTypes.Form
>>>>>>> e6629720
<|MERGE_RESOLUTION|>--- conflicted
+++ resolved
@@ -1,22 +1,15 @@
-<<<<<<< HEAD
 from typing import List
 
 from tabled.formats import html_format
 from tabled.schema import SpanTableCell
 
-=======
 from marker.v2.schema import BlockTypes
->>>>>>> e6629720
 from marker.v2.schema.blocks import Block
 
 
 class Form(Block):
-<<<<<<< HEAD
-    block_type: str = "Form"
+    block_type: str = BlockTypes.Form
     cells: List[SpanTableCell] | None = None
 
     def assemble_html(self, child_blocks, parent_structure=None):
         return html_format(self.cells)
-=======
-    block_type: BlockTypes = BlockTypes.Form
->>>>>>> e6629720
