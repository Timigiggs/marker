--- conflicted
+++ resolved
@@ -23,11 +23,8 @@
     layout_sliced: bool = False  # Whether the layout model had to slice the image (order may be wrong)
     excluded_block_types: Sequence[BlockTypes] = (BlockTypes.Line, BlockTypes.Span,)
     maximum_assignment_distance: float = 20  # pixels
-<<<<<<< HEAD
     block_description: str = "A single page in the document."
-=======
     refs: List[Reference] | None = None
->>>>>>> 6fe395e5
 
     def incr_block_id(self):
         if self.block_id is None:
