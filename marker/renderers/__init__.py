import base64
import io
import re
from collections import Counter
from typing import Optional

from bs4 import BeautifulSoup
from pydantic import BaseModel

from marker.schema import BlockTypes
<<<<<<< HEAD
from marker.schema.blocks.base import BlockOutput, BlockId
from marker.settings import settings
=======
from marker.schema.blocks.base import BlockId, BlockOutput
from marker.schema.document import Document
>>>>>>> 9602cb46
from marker.util import assign_config


class BaseRenderer:
    remove_blocks: list = [BlockTypes.PageHeader, BlockTypes.PageFooter]
    image_blocks: list = [BlockTypes.Picture, BlockTypes.Figure]
    extract_images: bool = True

    def __init__(self, config: Optional[BaseModel | dict] = None):
        assign_config(self, config)

    def __call__(self, document):
        # Children are in reading order
        raise NotImplementedError

    @staticmethod
    def extract_image(document: Document, image_id, to_base64=False):
        image_block = document.get_block(image_id)
        page = document.get_page(image_block.page_id)
        page_img = page.highres_image
        image_box = image_block.polygon.rescale(page.polygon.size, page_img.size)
        cropped = page_img.crop(image_box.bbox)
        if to_base64:
            image_buffer = io.BytesIO()
            cropped.save(image_buffer, format='PNG')
            cropped = base64.b64encode(image_buffer.getvalue()).decode(settings.OUTPUT_ENCODING)
        return cropped

    @staticmethod
    def merge_consecutive_tags(html, tag):
        if not html:
            return html

        def replace_whitespace(match):
            return match.group(1)

        pattern = fr'</{tag}>(\s*)<{tag}>'

        while True:
            new_merged = re.sub(pattern, replace_whitespace, html)
            if new_merged == html:
                break
            html = new_merged

        return html

    def generate_page_stats(self, document: Document, document_output):
        page_stats = []
        for page in document.pages:
            block_counts = Counter([str(block.block_type) for block in page.children]).most_common()
            page_stats.append({
                "page_id": page.page_id,
                "text_extraction_method": page.text_extraction_method,
                "block_counts": block_counts,
            })
        return page_stats

    def generate_document_metadata(self, document: Document, document_output):
        metadata =  {
            "table_of_contents": document.table_of_contents,
            "page_stats": self.generate_page_stats(document, document_output),
        }
        if document.debug_data_path is not None:
            metadata["debug_data_path"] = document.debug_data_path

        return metadata

    def extract_block_html(self, document: Document, block_output: BlockOutput):
        soup = BeautifulSoup(block_output.html, 'html.parser')

        content_refs = soup.find_all('content-ref')
        ref_block_id = None
        images = {}
        for ref in content_refs:
            src = ref.get('src')
            sub_images = {}
            for item in block_output.children:
                if item.id == src:
                    content, sub_images_ = self.extract_block_html(document, item)
                    sub_images.update(sub_images_)
                    ref_block_id: BlockId = item.id
                    break

            if ref_block_id.block_type in self.image_blocks and self.extract_images:
                images[ref_block_id] = self.extract_image(document, ref_block_id, to_base64=True)
            else:
                images.update(sub_images)
                ref.replace_with(BeautifulSoup(content, 'html.parser'))

        if block_output.id.block_type in self.image_blocks and self.extract_images:
            images[block_output.id] = self.extract_image(document, block_output.id, to_base64=True)

        return str(soup), images<|MERGE_RESOLUTION|>--- conflicted
+++ resolved
@@ -8,13 +8,9 @@
 from pydantic import BaseModel
 
 from marker.schema import BlockTypes
-<<<<<<< HEAD
-from marker.schema.blocks.base import BlockOutput, BlockId
-from marker.settings import settings
-=======
 from marker.schema.blocks.base import BlockId, BlockOutput
 from marker.schema.document import Document
->>>>>>> 9602cb46
+from marker.settings import settings
 from marker.util import assign_config
 
 
